[workspace]
members = ["crates/*"]
resolver = "2"

[workspace.package]
edition = "2021"
version = "1.1.0"
authors = ["Block <ai-oss-tools@block.xyz>"]
license = "Apache-2.0"
repository = "https://github.com/block/goose"
description = "An AI agent"

[workspace.lints.clippy]
uninlined_format_args = "allow"

[workspace.dependencies]
<<<<<<< HEAD
rmcp = { version = "0.3.0", features = ["schemars"] }
=======
rmcp = { version = "0.3.1", features = ["schemars"] }
>>>>>>> d1e38fba

# Patch for Windows cross-compilation issue with crunchy
[patch.crates-io]
crunchy = { git = "https://github.com/nmathewson/crunchy", branch = "cross-compilation-fix" }<|MERGE_RESOLUTION|>--- conflicted
+++ resolved
@@ -14,11 +14,7 @@
 uninlined_format_args = "allow"
 
 [workspace.dependencies]
-<<<<<<< HEAD
-rmcp = { version = "0.3.0", features = ["schemars"] }
-=======
 rmcp = { version = "0.3.1", features = ["schemars"] }
->>>>>>> d1e38fba
 
 # Patch for Windows cross-compilation issue with crunchy
 [patch.crates-io]

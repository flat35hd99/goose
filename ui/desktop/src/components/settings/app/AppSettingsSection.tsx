import { useState, useEffect, useRef } from 'react';
import { Switch } from '../../ui/switch';
import { Button } from '../../ui/button';
<<<<<<< HEAD
import { Settings } from 'lucide-react';
import {
  Dialog,
  DialogContent,
  DialogDescription,
  DialogFooter,
  DialogHeader,
  DialogTitle,
} from '../../ui/dialog';
import UpdateSection from './UpdateSection';
import { UPDATES_ENABLED } from '../../../updates';
import { Card, CardContent, CardDescription, CardHeader, CardTitle } from '../../ui/card';
import ThemeSelector from '../../GooseSidebar/ThemeSelector';
=======
import { Settings, RefreshCw, ExternalLink } from 'lucide-react';
import Modal from '../../Modal';
import UpdateSection from './UpdateSection';
import { COST_TRACKING_ENABLED, UPDATES_ENABLED } from '../../../updates';
import { getApiUrl, getSecretKey } from '../../../config';
>>>>>>> 36b51737

interface AppSettingsSectionProps {
  scrollToSection?: string;
}

export default function AppSettingsSection({ scrollToSection }: AppSettingsSectionProps) {
  const [menuBarIconEnabled, setMenuBarIconEnabled] = useState(true);
  const [dockIconEnabled, setDockIconEnabled] = useState(true);
  const [quitConfirmationEnabled, setQuitConfirmationEnabled] = useState(true);
  const [isMacOS, setIsMacOS] = useState(false);
  const [isDockSwitchDisabled, setIsDockSwitchDisabled] = useState(false);
  const [showNotificationModal, setShowNotificationModal] = useState(false);
  const [pricingStatus, setPricingStatus] = useState<'loading' | 'success' | 'error'>('loading');
  const [lastFetchTime, setLastFetchTime] = useState<Date | null>(null);
  const [isRefreshing, setIsRefreshing] = useState(false);
  const [showPricing, setShowPricing] = useState(true);
  const updateSectionRef = useRef<HTMLDivElement>(null);

  // Check if running on macOS
  useEffect(() => {
    setIsMacOS(window.electron.platform === 'darwin');
  }, []);

  // Load show pricing setting
  useEffect(() => {
    const stored = localStorage.getItem('show_pricing');
    setShowPricing(stored !== 'false');
  }, []);

  // Check pricing status on mount
  useEffect(() => {
    checkPricingStatus();
  }, []);

  const checkPricingStatus = async () => {
    try {
      const apiUrl = getApiUrl('/config/pricing');
      const secretKey = getSecretKey();

      const headers: HeadersInit = { 'Content-Type': 'application/json' };
      if (secretKey) {
        headers['X-Secret-Key'] = secretKey;
      }

      const response = await fetch(apiUrl, {
        method: 'POST',
        headers,
        body: JSON.stringify({ configured_only: true }),
      });

      if (response.ok) {
        await response.json(); // Consume the response
        setPricingStatus('success');
        setLastFetchTime(new Date());
      } else {
        setPricingStatus('error');
      }
    } catch (error) {
      setPricingStatus('error');
    }
  };

  const handleRefreshPricing = async () => {
    setIsRefreshing(true);
    try {
      const apiUrl = getApiUrl('/config/pricing');
      const secretKey = getSecretKey();

      const headers: HeadersInit = { 'Content-Type': 'application/json' };
      if (secretKey) {
        headers['X-Secret-Key'] = secretKey;
      }

      const response = await fetch(apiUrl, {
        method: 'POST',
        headers,
        body: JSON.stringify({ configured_only: false }),
      });

      if (response.ok) {
        setPricingStatus('success');
        setLastFetchTime(new Date());
        // Trigger a reload of the cost database
        window.dispatchEvent(new CustomEvent('pricing-updated'));
      } else {
        setPricingStatus('error');
      }
    } catch (error) {
      setPricingStatus('error');
    } finally {
      setIsRefreshing(false);
    }
  };

  // Handle scrolling to update section
  useEffect(() => {
    if (scrollToSection === 'update' && updateSectionRef.current) {
      // Use a timeout to ensure the DOM is ready
      setTimeout(() => {
        updateSectionRef.current?.scrollIntoView({ behavior: 'smooth', block: 'center' });
      }, 100);
    }
  }, [scrollToSection]);

  // Load menu bar and dock icon states
  useEffect(() => {
    window.electron.getMenuBarIconState().then((enabled) => {
      setMenuBarIconEnabled(enabled);
    });

    window.electron.getQuitConfirmationState().then((enabled) => {
      setQuitConfirmationEnabled(enabled);
    });

    if (isMacOS) {
      window.electron.getDockIconState().then((enabled) => {
        setDockIconEnabled(enabled);
      });
    }
  }, [isMacOS]);

  const handleMenuBarIconToggle = async () => {
    const newState = !menuBarIconEnabled;
    // If we're turning off the menu bar icon and the dock icon is hidden,
    // we need to show the dock icon to maintain accessibility
    if (!newState && !dockIconEnabled && isMacOS) {
      const success = await window.electron.setDockIcon(true);
      if (success) {
        setDockIconEnabled(true);
      }
    }
    const success = await window.electron.setMenuBarIcon(newState);
    if (success) {
      setMenuBarIconEnabled(newState);
    }
  };

  const handleDockIconToggle = async () => {
    const newState = !dockIconEnabled;
    // If we're turning off the dock icon and the menu bar icon is hidden,
    // we need to show the menu bar icon to maintain accessibility
    if (!newState && !menuBarIconEnabled) {
      const success = await window.electron.setMenuBarIcon(true);
      if (success) {
        setMenuBarIconEnabled(true);
      }
    }

    // Disable the switch to prevent rapid toggling
    setIsDockSwitchDisabled(true);
    setTimeout(() => {
      setIsDockSwitchDisabled(false);
    }, 1000);

    // Set the dock icon state
    const success = await window.electron.setDockIcon(newState);
    if (success) {
      setDockIconEnabled(newState);
    }
  };

  const handleQuitConfirmationToggle = async () => {
    const newState = !quitConfirmationEnabled;
    const success = await window.electron.setQuitConfirmation(newState);
    if (success) {
      setQuitConfirmationEnabled(newState);
    }
  };

  const handleShowPricingToggle = (checked: boolean) => {
    setShowPricing(checked);
    localStorage.setItem('show_pricing', String(checked));
    // Trigger storage event for other components
    window.dispatchEvent(new CustomEvent('storage'));
  };

  return (
    <div className="space-y-4 pr-4 pb-8 mt-1">
      <Card className="rounded-lg">
        <CardHeader className="pb-0">
          <CardTitle className="">Appearance</CardTitle>
          <CardDescription>Configure how goose appears on your system</CardDescription>
        </CardHeader>
        <CardContent className="pt-4 space-y-4 px-4">
          <div className="flex items-center justify-between">
            <div>
              <h3 className="text-text-default text-xs">Notifications</h3>
              <p className="text-xs text-text-muted max-w-md mt-[2px]">
                Notifications are managed by your OS{' - '}
                <span
                  className="underline hover:cursor-pointer"
                  onClick={() => setShowNotificationModal(true)}
                >
                  Configuration guide
                </span>
              </p>
            </div>
            <div className="flex items-center">
              <Button
                className="flex items-center gap-2 justify-center"
                variant="secondary"
                size="sm"
                onClick={async () => {
                  try {
                    await window.electron.openNotificationsSettings();
                  } catch (error) {
                    console.error('Failed to open notification settings:', error);
                  }
                }}
              >
                <Settings />
                Open Settings
              </Button>
            </div>
          </div>

          <div className="flex items-center justify-between">
            <div>
              <h3 className="text-text-default text-xs">Menu bar icon</h3>
              <p className="text-xs text-text-muted max-w-md mt-[2px]">
                Show goose in the menu bar
              </p>
            </div>
            <div className="flex items-center">
              <Switch
                checked={menuBarIconEnabled}
                onCheckedChange={handleMenuBarIconToggle}
                variant="mono"
              />
            </div>
          </div>

          {isMacOS && (
            <div className="flex items-center justify-between">
              <div>
                <h3 className="text-text-default text-xs">Dock icon</h3>
                <p className="text-xs text-text-muted max-w-md mt-[2px]">Show goose in the dock</p>
              </div>
              <div className="flex items-center">
                <Switch
                  disabled={isDockSwitchDisabled}
                  checked={dockIconEnabled}
                  onCheckedChange={handleDockIconToggle}
                  variant="mono"
                />
              </div>
            </div>
          )}

<<<<<<< HEAD
          <div className="flex items-center justify-between">
=======
          {/* Quit Confirmation */}
          <div className="flex items-center justify-between mb-4">
>>>>>>> 36b51737
            <div>
              <h3 className="text-text-default text-xs">Quit confirmation</h3>
              <p className="text-xs text-text-muted max-w-md mt-[2px]">
                Show confirmation dialog when quitting the app
              </p>
            </div>
            <div className="flex items-center">
              <Switch
                checked={quitConfirmationEnabled}
                onCheckedChange={handleQuitConfirmationToggle}
                variant="mono"
              />
            </div>
          </div>
<<<<<<< HEAD
        </CardContent>
      </Card>

      <Card className="rounded-lg">
        <CardHeader className="pb-0">
          <CardTitle className="mb-1">Theme</CardTitle>
          <CardDescription>Customize the look and feel of goose</CardDescription>
        </CardHeader>
        <CardContent className="pt-4 px-4">
          <ThemeSelector className="w-auto" hideTitle horizontal />
        </CardContent>
      </Card>
=======

          {/* Cost Tracking */}
          {COST_TRACKING_ENABLED && (
            <div className="flex items-center justify-between mb-4">
              <div>
                <h3 className="text-textStandard">Cost Tracking</h3>
                <p className="text-xs text-textSubtle max-w-md mt-[2px]">
                  Show model pricing and usage costs
                </p>
              </div>
              <div className="flex items-center">
                <Switch
                  checked={showPricing}
                  onCheckedChange={handleShowPricingToggle}
                  variant="mono"
                />
              </div>
            </div>
          )}

          {/* Pricing Status - only show if cost tracking is enabled */}
          {COST_TRACKING_ENABLED && showPricing && (
            <>
              <div className="flex items-center justify-between text-xs mb-2 px-4">
                <span className="text-textSubtle">Pricing Source:</span>
                <a
                  href="https://openrouter.ai/docs#models"
                  target="_blank"
                  rel="noopener noreferrer"
                  className="text-blue-600 dark:text-blue-400 hover:underline flex items-center gap-1"
                >
                  OpenRouter Docs
                  <ExternalLink size={10} />
                </a>
              </div>

              <div className="flex items-center justify-between text-xs mb-2 px-4">
                <span className="text-textSubtle">Status:</span>
                <div className="flex items-center gap-2">
                  <span
                    className={`font-medium ${
                      pricingStatus === 'success'
                        ? 'text-green-600 dark:text-green-400'
                        : pricingStatus === 'error'
                          ? 'text-red-600 dark:text-red-400'
                          : 'text-textSubtle'
                    }`}
                  >
                    {pricingStatus === 'success'
                      ? '✓ Connected'
                      : pricingStatus === 'error'
                        ? '✗ Failed'
                        : '... Checking'}
                  </span>
                  <button
                    className="p-0.5 hover:bg-gray-200 dark:hover:bg-gray-700 rounded transition-colors disabled:opacity-50"
                    onClick={handleRefreshPricing}
                    disabled={isRefreshing}
                    title="Refresh pricing data"
                    type="button"
                  >
                    <RefreshCw
                      size={8}
                      className={`text-textSubtle hover:text-textStandard ${isRefreshing ? 'animate-spin-fast' : ''}`}
                    />
                  </button>
                </div>
              </div>

              {lastFetchTime && (
                <div className="flex items-center justify-between text-xs mb-2 px-4">
                  <span className="text-textSubtle">Last updated:</span>
                  <span className="text-textSubtle">{lastFetchTime.toLocaleTimeString()}</span>
                </div>
              )}

              {pricingStatus === 'error' && (
                <p className="text-xs text-red-600 dark:text-red-400 px-4">
                  Unable to fetch pricing data. Costs will not be displayed.
                </p>
              )}
            </>
          )}
        </div>
>>>>>>> 36b51737

      <Card className="rounded-lg">
        <CardHeader className="pb-0">
          <CardTitle className="mb-1">Help & feedback</CardTitle>
          <CardDescription>
            Help us improve goose by reporting issues or requesting new features
          </CardDescription>
        </CardHeader>
        <CardContent className="pt-4 px-4">
          <div className="flex space-x-4">
            <Button
              onClick={() => {
                window.open(
                  'https://github.com/block/goose/issues/new?template=bug_report.md',
                  '_blank'
                );
              }}
              variant="secondary"
              size="sm"
            >
              Report a Bug
            </Button>
            <Button
              onClick={() => {
                window.open(
                  'https://github.com/block/goose/issues/new?template=feature_request.md',
                  '_blank'
                );
              }}
              variant="secondary"
              size="sm"
            >
              Request a Feature
            </Button>
          </div>
        </CardContent>
      </Card>

      {/* Update Section */}
      {UPDATES_ENABLED && (
        <div ref={updateSectionRef}>
          <Card className="rounded-lg">
            <CardHeader className="pb-0">
              <CardTitle className="mb-1">Updates</CardTitle>
              <CardDescription>
                Check for and install updates to keep goose running at its best
              </CardDescription>
            </CardHeader>
            <CardContent className="px-4">
              <UpdateSection />
            </CardContent>
          </Card>
        </div>
      )}

      {/* Notification Instructions Modal */}
      <Dialog
        open={showNotificationModal}
        onOpenChange={(open) => !open && setShowNotificationModal(false)}
      >
        <DialogContent className="sm:max-w-[500px]">
          <DialogHeader>
            <DialogTitle className="flex items-center gap-2">
              <Settings className="text-iconStandard" size={24} />
              How to Enable Notifications
            </DialogTitle>
          </DialogHeader>

          <div className="py-4">
            {/* OS-specific instructions */}
            {isMacOS ? (
              <div className="space-y-4">
                <p>To enable notifications on macOS:</p>
                <ol className="list-decimal pl-5 space-y-2">
                  <li>Open System Preferences</li>
                  <li>Click on Notifications</li>
                  <li>Find and select goose in the application list</li>
                  <li>Enable notifications and adjust settings as desired</li>
                </ol>
              </div>
            ) : (
              <div className="space-y-4">
                <p>To enable notifications on Windows:</p>
                <ol className="list-decimal pl-5 space-y-2">
                  <li>Open Settings</li>
                  <li>Go to System &gt; Notifications</li>
                  <li>Find and select goose in the application list</li>
                  <li>Toggle notifications on and adjust settings as desired</li>
                </ol>
              </div>
            )}
          </div>

          <DialogFooter>
            <Button variant="outline" onClick={() => setShowNotificationModal(false)}>
              Close
            </Button>
          </DialogFooter>
        </DialogContent>
      </Dialog>
    </div>
  );
}<|MERGE_RESOLUTION|>--- conflicted
+++ resolved
@@ -1,27 +1,13 @@
 import { useState, useEffect, useRef } from 'react';
 import { Switch } from '../../ui/switch';
 import { Button } from '../../ui/button';
-<<<<<<< HEAD
-import { Settings } from 'lucide-react';
-import {
-  Dialog,
-  DialogContent,
-  DialogDescription,
-  DialogFooter,
-  DialogHeader,
-  DialogTitle,
-} from '../../ui/dialog';
-import UpdateSection from './UpdateSection';
-import { UPDATES_ENABLED } from '../../../updates';
-import { Card, CardContent, CardDescription, CardHeader, CardTitle } from '../../ui/card';
-import ThemeSelector from '../../GooseSidebar/ThemeSelector';
-=======
 import { Settings, RefreshCw, ExternalLink } from 'lucide-react';
-import Modal from '../../Modal';
+import { Dialog, DialogContent, DialogFooter, DialogHeader, DialogTitle } from '../../ui/dialog';
 import UpdateSection from './UpdateSection';
 import { COST_TRACKING_ENABLED, UPDATES_ENABLED } from '../../../updates';
 import { getApiUrl, getSecretKey } from '../../../config';
->>>>>>> 36b51737
+import { Card, CardContent, CardDescription, CardHeader, CardTitle } from '../../ui/card';
+import ThemeSelector from '../../GooseSidebar/ThemeSelector';
 
 interface AppSettingsSectionProps {
   scrollToSection?: string;
@@ -271,12 +257,8 @@
             </div>
           )}
 
-<<<<<<< HEAD
+          {/* Quit Confirmation */}
           <div className="flex items-center justify-between">
-=======
-          {/* Quit Confirmation */}
-          <div className="flex items-center justify-between mb-4">
->>>>>>> 36b51737
             <div>
               <h3 className="text-text-default text-xs">Quit confirmation</h3>
               <p className="text-xs text-text-muted max-w-md mt-[2px]">
@@ -291,20 +273,6 @@
               />
             </div>
           </div>
-<<<<<<< HEAD
-        </CardContent>
-      </Card>
-
-      <Card className="rounded-lg">
-        <CardHeader className="pb-0">
-          <CardTitle className="mb-1">Theme</CardTitle>
-          <CardDescription>Customize the look and feel of goose</CardDescription>
-        </CardHeader>
-        <CardContent className="pt-4 px-4">
-          <ThemeSelector className="w-auto" hideTitle horizontal />
-        </CardContent>
-      </Card>
-=======
 
           {/* Cost Tracking */}
           {COST_TRACKING_ENABLED && (
@@ -388,8 +356,18 @@
               )}
             </>
           )}
-        </div>
->>>>>>> 36b51737
+        </CardContent>
+      </Card>
+
+      <Card className="rounded-lg">
+        <CardHeader className="pb-0">
+          <CardTitle className="mb-1">Theme</CardTitle>
+          <CardDescription>Customize the look and feel of goose</CardDescription>
+        </CardHeader>
+        <CardContent className="pt-4 px-4">
+          <ThemeSelector className="w-auto" hideTitle horizontal />
+        </CardContent>
+      </Card>
 
       <Card className="rounded-lg">
         <CardHeader className="pb-0">

--- conflicted
+++ resolved
@@ -13,16 +13,13 @@
 } from '../../../ui/dropdown-menu';
 import { useCurrentModelInfo } from '../../../BaseChat';
 import { useConfig } from '../../../ConfigContext';
-<<<<<<< HEAD
 import { getProviderMetadata } from '../modelInterface';
-=======
 import { Alert } from '../../../alerts';
 import BottomMenuAlertPopover from '../../../bottom_menu/BottomMenuAlertPopover';
 import { Recipe } from '../../../../recipe';
 import { saveRecipe, generateRecipeFilename } from '../../../../recipe/recipeStorage';
 import { toastSuccess, toastError } from '../../../../toasts';
 import ViewRecipeModal from '../../../ViewRecipeModal';
->>>>>>> 78b30cc0
 
 interface ModelsBottomBarProps {
   dropdownRef: React.RefObject<HTMLDivElement>;
@@ -46,25 +43,13 @@
     getCurrentProviderDisplayName,
   } = useModelAndProvider();
   const currentModelInfo = useCurrentModelInfo();
-<<<<<<< HEAD
   const { read, getProviders } = useConfig();
-  const [isModelMenuOpen, setIsModelMenuOpen] = useState(false);
-=======
-  const { read } = useConfig();
->>>>>>> 78b30cc0
   const [displayProvider, setDisplayProvider] = useState<string | null>(null);
   const [displayModelName, setDisplayModelName] = useState<string>('Select Model');
   const [isAddModelModalOpen, setIsAddModelModalOpen] = useState(false);
   const [isLeadWorkerModalOpen, setIsLeadWorkerModalOpen] = useState(false);
   const [isLeadWorkerActive, setIsLeadWorkerActive] = useState(false);
-<<<<<<< HEAD
-  const menuRef = useRef<HTMLDivElement>(null);
-  const [isModelTruncated, setIsModelTruncated] = useState(false);
   const [providerDefaultModel, setProviderDefaultModel] = useState<string | null>(null);
-  // eslint-disable-next-line no-undef
-  const modelRef = useRef<HTMLSpanElement>(null);
-  const [isTooltipOpen, setIsTooltipOpen] = useState(false);
-=======
 
   // Save recipe dialog state (like in RecipeEditor.tsx)
   const [showSaveDialog, setShowSaveDialog] = useState(false);
@@ -74,7 +59,6 @@
 
   // View recipe modal state
   const [showViewRecipeModal, setShowViewRecipeModal] = useState(false);
->>>>>>> 78b30cc0
 
   // Check if lead/worker mode is active
   useEffect(() => {
@@ -109,16 +93,6 @@
     checkLeadWorker();
   };
 
-  // Determine which model to display - activeModel takes priority when lead/worker is active
-  const displayModel =
-<<<<<<< HEAD
-    isLeadWorkerActive && currentModelInfo?.model
-      ? currentModelInfo.model
-      : currentModel || providerDefaultModel || 'Select Model';
-  const modelMode = currentModelInfo?.mode;
-=======
-    isLeadWorkerActive && currentModelInfo?.model ? currentModelInfo.model : displayModelName;
-
   // Since currentModelInfo.mode is not working, let's determine mode differently
   // We'll need to get the lead model and compare it with the current model
   const [leadModelName, setLeadModelName] = useState<string>('');
@@ -145,7 +119,12 @@
       ? 'lead'
       : 'worker'
     : undefined;
->>>>>>> 78b30cc0
+
+  // Determine which model to display - activeModel takes priority when lead/worker is active
+  const displayModel =
+    isLeadWorkerActive && currentModelInfo?.model
+      ? currentModelInfo.model
+      : currentModel || providerDefaultModel || displayModelName;
 
   // Update display provider when current provider changes
   useEffect(() => {
@@ -162,7 +141,6 @@
     }
   }, [currentProvider, getCurrentProviderDisplayName, getCurrentModelAndProviderForDisplay]);
 
-<<<<<<< HEAD
   // Fetch provider default model when provider changes and no current model
   useEffect(() => {
     if (currentProvider && !currentModel) {
@@ -181,9 +159,7 @@
     }
   }, [currentProvider, currentModel, getProviders]);
 
-=======
   // Update display model name when current model changes
->>>>>>> 78b30cc0
   useEffect(() => {
     (async () => {
       const displayName = await getCurrentModelDisplayName();

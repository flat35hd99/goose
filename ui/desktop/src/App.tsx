import React, { useEffect, useRef, useState } from 'react';
import { addExtensionFromDeepLink } from './extensions';
import { openSharedSessionFromDeepLink } from './sessionLinks';
import { getStoredModel } from './utils/providerUtils';
import { getStoredProvider, initializeSystem } from './utils/providerUtils';
import { useModel } from './components/settings/models/ModelContext';
import { useRecentModels } from './components/settings/models/RecentModels';
import { createSelectedModel } from './components/settings/models/utils';
import { getDefaultModel } from './components/settings/models/hardcoded_stuff';
import ErrorScreen from './components/ErrorScreen';
import { ConfirmationModal } from './components/ui/ConfirmationModal';
import { ToastContainer } from 'react-toastify';
import { extractExtensionName } from './components/settings/extensions/utils';
import { GoosehintsModal } from './components/GoosehintsModal';
import { SessionDetails } from './sessions';
import { SharedSessionDetails } from './sharedSessions';

import WelcomeView from './components/WelcomeView';
import ChatView from './components/ChatView';
import SettingsView, { type SettingsViewOptions } from './components/settings/SettingsView';
import SettingsViewV2 from './components/settings_v2/SettingsView';
import MoreModelsView from './components/settings/models/MoreModelsView';
import ConfigureProvidersView from './components/settings/providers/ConfigureProvidersView';
import SessionsView from './components/sessions/SessionsView';
import SharedSessionView from './components/sessions/SharedSessionView';
import ProviderSettings from './components/settings_v2/providers/ProviderSettingsPage';
import { useChat } from './hooks/useChat';

import 'react-toastify/dist/ReactToastify.css';
import { FixedExtensionEntry, useConfig } from './components/ConfigContext';
import {
  initializeBuiltInExtensions,
  syncBuiltInExtensions,
  addExtensionFromDeepLink as addExtensionFromDeepLinkV2,
  addToAgentOnStartup,
} from './components/settings_v2/extensions';
import { extractExtensionConfig } from './components/settings_v2/extensions/utils';

// Views and their options
export type View =
  | 'welcome'
  | 'chat'
  | 'settings'
  | 'moreModels'
  | 'configureProviders'
  | 'configPage'
  | 'ConfigureProviders'
  | 'settingsV2'
  | 'sessions'
  | 'sharedSession';

export type ViewConfig = {
  view: View;
  viewOptions?:
    | SettingsViewOptions
    | {
        resumedSession?: SessionDetails;
      }
    | Record<string, any>;
};

export default function App() {
  const [fatalError, setFatalError] = useState<string | null>(null);
  const [modalVisible, setModalVisible] = useState(false);
  const [pendingLink, setPendingLink] = useState<string | null>(null);
  const [modalMessage, setModalMessage] = useState<string>('');
  const [{ view, viewOptions }, setInternalView] = useState<ViewConfig>({
    view: 'welcome',
    viewOptions: {},
  });
  const { getExtensions, addExtension, read } = useConfig();
  const initAttemptedRef = useRef(false);

  // Utility function to extract the command from the link
  function extractCommand(link: string): string {
    const url = new URL(link);
    const cmd = url.searchParams.get('cmd') || 'Unknown Command';
    const args = url.searchParams.getAll('arg').map(decodeURIComponent);
    return `${cmd} ${args.join(' ')}`.trim();
  }

  // this is all settings v2 stuff
  // Modified version of the alpha initialization flow for App.tsx

  useEffect(() => {
    // Skip if feature flag is not enabled
    if (!process.env.ALPHA) {
      return;
    }

    console.log('Alpha flow initializing...');

    // First quickly check if we have model and provider to set chat view
    const checkRequiredConfig = async () => {
      try {
        console.log('Reading GOOSE_PROVIDER and GOOSE_MODEL from config...');
        const provider = (await read('GOOSE_PROVIDER', false)) as string;
        const model = (await read('GOOSE_MODEL', false)) as string;

        if (provider && model) {
          // We have all needed configuration, set chat view immediately
          console.log(`Found provider: ${provider}, model: ${model}, setting chat view`);
          setView('chat');

          // Initialize the system in background
          initializeSystem(provider, model)
            .then(() => console.log('System initialization successful'))
            .catch((error) => {
              console.error('Error initializing system:', error);
              setFatalError(`System initialization error: ${error.message || 'Unknown error'}`);
              setView('welcome');
            });
        } else {
          // Missing configuration, show onboarding
          console.log('Missing configuration, showing onboarding');
          if (!provider) console.log('Missing provider');
          if (!model) console.log('Missing model');
          setView('welcome');
        }
      } catch (error) {
        console.error('Error checking configuration:', error);
        setFatalError(`Configuration check error: ${error.message || 'Unknown error'}`);
        setView('welcome');
      }
    };

    // Setup extensions in parallel
    const setupExtensions = async () => {
      // Set the ref immediately to prevent duplicate runs
      initAttemptedRef.current = true;

      let refreshedExtensions: FixedExtensionEntry[] = [];
      try {
        // Force refresh extensions from the backend to ensure we have the latest
        console.log('Getting extensions from backend...');
        refreshedExtensions = await getExtensions(true);
        console.log(`Retrieved ${refreshedExtensions.length} extensions`);
      } catch (error) {
        console.log('Error getting extensions list');
        return; // Exit early if we can't get the extensions list
      }

      // built-in extensions block -- just adds them to config if missing
      try {
        console.log('Setting up built-in extensions...');

        if (refreshedExtensions.length === 0) {
          // If we still have no extensions, this is truly a first-time setup
          console.log('First-time setup: Adding all built-in extensions...');
          await initializeBuiltInExtensions(addExtension);
          console.log('Built-in extensions initialization complete');

          // Refresh the extensions list after initialization
          refreshedExtensions = await getExtensions(true);
        } else {
          // Extensions exist, check for any missing built-ins
          console.log('Checking for missing built-in extensions...');
          console.log('Current extensions:', refreshedExtensions);
          await syncBuiltInExtensions(refreshedExtensions, addExtension);
          console.log('Built-in extensions sync complete');
        }
      } catch (error) {
        console.error('Error setting up extensions:', error);
        // We don't set fatal error here since the app might still work without extensions
      }

      // now try to add to agent
      console.log('Adding enabled extensions to agent...');
      for (const extensionEntry of refreshedExtensions) {
        if (extensionEntry.enabled) {
          console.log(`Adding extension to agent: ${extensionEntry.name}`);
          // need to convert to config because that's what the endpoint expects
          const extensionConfig = extractExtensionConfig(extensionEntry);
          // will handle toasts and also set failures to enabled = false
          await addToAgentOnStartup({ addToConfig: addExtension, extensionConfig });
        } else {
          console.log(`Skipping disabled extension: ${extensionEntry.name}`);
        }
      }

<<<<<<< HEAD
  const [isGoosehintsModalOpen, setIsGoosehintsModalOpen] = useState(false);
  const [isLoadingSession, setIsLoadingSession] = useState(false);
  const [sharedSession, setSharedSession] = useState<SharedSessionDetails | null>(null);
  const [sharedSessionError, setSharedSessionError] = useState<string | null>(null);
  const [isLoadingSharedSession, setIsLoadingSharedSession] = useState(false);
=======
      console.log('Extensions setup complete');
    };

    // Execute the two flows in parallel for speed
    checkRequiredConfig().catch((error) => {
      console.error('Unhandled error in checkRequiredConfig:', error);
      setFatalError(`Config check error: ${error.message || 'Unknown error'}`);
    });
>>>>>>> 49c5ec9b

    setupExtensions().catch((error) => {
      console.error('Unhandled error in setupExtensions:', error);
      // Not setting fatal error here since extensions are optional
    });
  }, []); // Empty dependency array since we're using initAttemptedRef
  const setView = (view: View, viewOptions: Record<any, any> = {}) => {
    console.log(`Setting view to: ${view}`, viewOptions);
    setInternalView({ view, viewOptions });
  };

  const [isGoosehintsModalOpen, setIsGoosehintsModalOpen] = useState(false);
  const [isLoadingSession, setIsLoadingSession] = useState(false);
  const { chat, setChat } = useChat({ setView, setIsLoadingSession });

  useEffect(() => {
    console.log('Sending reactReady signal to Electron');
    try {
      window.electron.reactReady();
    } catch (error) {
      console.error('Error sending reactReady:', error);
      setFatalError(`React ready notification failed: ${error.message}`);
    }
  }, []);

  // Handle shared session deep links
  useEffect(() => {
    const handleOpenSharedSession = async (_: any, link: string) => {
      window.electron.logInfo(`Opening shared session from deep link ${link}`);
      setIsLoadingSharedSession(true);
      setSharedSessionError(null);

      try {
        await openSharedSessionFromDeepLink(link, setView);
        // No need to handle errors here as openSharedSessionFromDeepLink now handles them internally
      } catch (error) {
        // This should not happen, but just in case
        console.error('Unexpected error opening shared session:', error);
        setView('sessions'); // Fallback to sessions view
      } finally {
        setIsLoadingSharedSession(false);
      }
    };

    window.electron.on('open-shared-session', handleOpenSharedSession);
    return () => {
      window.electron.off('open-shared-session', handleOpenSharedSession);
    };
  }, []);

  // Keyboard shortcut handler
  useEffect(() => {
    console.log('Setting up keyboard shortcuts');
    const handleKeyDown = (event: KeyboardEvent) => {
      if ((event.metaKey || event.ctrlKey) && event.key === 'n') {
        event.preventDefault();
        try {
          const workingDir = window.appConfig.get('GOOSE_WORKING_DIR');
          console.log(`Creating new chat window with working dir: ${workingDir}`);
          window.electron.createChatWindow(undefined, workingDir);
        } catch (error) {
          console.error('Error creating new window:', error);
        }
      }
    };

    window.addEventListener('keydown', handleKeyDown);
    return () => {
      window.removeEventListener('keydown', handleKeyDown);
    };
  }, []);

  useEffect(() => {
    console.log('Setting up fatal error handler');
    const handleFatalError = (_: any, errorMessage: string) => {
      console.error('Encountered a fatal error: ', errorMessage);
      // Log additional context that might help diagnose the issue
      console.error('Current view:', view);
      console.error('Is loading session:', isLoadingSession);
      setFatalError(errorMessage);
    };

    window.electron.on('fatal-error', handleFatalError);
    return () => {
      window.electron.off('fatal-error', handleFatalError);
    };
  }, [view, isLoadingSession]); // Add dependencies to provide context in error logs

  useEffect(() => {
    console.log('Setting up view change handler');
    const handleSetView = (_, newView) => {
      console.log(`Received view change request to: ${newView}`);
      setView(newView);
    };

    window.electron.on('set-view', handleSetView);
    return () => window.electron.off('set-view', handleSetView);
  }, []);

  // Add cleanup for session states when view changes
  useEffect(() => {
    console.log(`View changed to: ${view}`);
    if (view !== 'chat') {
      console.log('Not in chat view, clearing loading session state');
      setIsLoadingSession(false);
    }
  }, [view]);

  // TODO: modify
  useEffect(() => {
    console.log('Setting up extension handler');
    const handleAddExtension = (_: any, link: string) => {
      try {
        console.log(`Received add-extension event with link: ${link}`);
        const command = extractCommand(link);
        const extName = extractExtensionName(link);
        window.electron.logInfo(`Adding extension from deep link ${link}`);
        setPendingLink(link);
        setModalMessage(
          `Are you sure you want to install the ${extName} extension?\n\nCommand: ${command}`
        );
        setModalVisible(true);
      } catch (error) {
        console.error('Error handling add-extension event:', error);
      }
    };

    window.electron.on('add-extension', handleAddExtension);
    return () => {
      window.electron.off('add-extension', handleAddExtension);
    };
  }, []);

  // TODO: modify
  const handleConfirm = async () => {
    if (pendingLink) {
      console.log(`Confirming installation of extension from: ${pendingLink}`);
      setModalVisible(false); // Dismiss modal immediately
      try {
        if (process.env.ALPHA) {
          await addExtensionFromDeepLinkV2(pendingLink, addExtension, setView);
        } else {
          await addExtensionFromDeepLink(pendingLink, setView);
        }
        console.log('Extension installation successful');
      } catch (error) {
        console.error('Failed to add extension:', error);
        // Consider showing a user-visible error notification here
      } finally {
        setPendingLink(null);
      }
    }
  };

  // TODO: modify
  const handleCancel = () => {
    console.log('Cancelled extension installation.');
    setModalVisible(false);
    setPendingLink(null);
  };

  // TODO: remove
  const { switchModel } = useModel(); // TODO: remove
  const { addRecentModel } = useRecentModels(); // TODO: remove

  useEffect(() => {
    if (process.env.ALPHA) {
      return;
    }

    console.log('Non-alpha flow initializing...');

    // Attempt to detect config for a stored provider
    const detectStoredProvider = () => {
      try {
        const config = window.electron.getConfig();
        console.log('Loaded config:', JSON.stringify(config));

        const storedProvider = getStoredProvider(config);
        console.log('Stored provider:', storedProvider);

        if (storedProvider) {
          setView('chat');
        } else {
          setView('welcome');
        }
      } catch (err) {
        console.error('DETECTION ERROR:', err);
        setFatalError(`Config detection error: ${err.message || 'Unknown error'}`);
      }
    };

    // Initialize system if we have a stored provider
    const setupStoredProvider = async () => {
      try {
        const config = window.electron.getConfig();

        if (config.GOOSE_PROVIDER && config.GOOSE_MODEL) {
          console.log('using GOOSE_PROVIDER and GOOSE_MODEL from config');
          await initializeSystem(config.GOOSE_PROVIDER, config.GOOSE_MODEL);
          return;
        }

        const storedProvider = getStoredProvider(config);
        const storedModel = getStoredModel();

        if (storedProvider) {
          try {
            await initializeSystem(storedProvider, storedModel);
            console.log('Setup using locally stored provider:', storedProvider);
            console.log('Setup using locally stored model:', storedModel);

            if (!storedModel) {
              const modelName = getDefaultModel(storedProvider.toLowerCase());
              const model = createSelectedModel(storedProvider.toLowerCase(), modelName);
              switchModel(model);
              addRecentModel(model);
            }
          } catch (error) {
            console.error('Failed to initialize with stored provider:', error);
            setFatalError(`Initialization failed: ${error.message || 'Unknown error'}`);
          }
        }
      } catch (err) {
        console.error('SETUP ERROR:', err);
        setFatalError(`Setup error: ${err.message || 'Unknown error'}`);
      }
    };

    // Execute the functions with better error handling
    detectStoredProvider();
    setupStoredProvider().catch((err) => {
      console.error('ASYNC SETUP ERROR:', err);
      setFatalError(`Async setup error: ${err.message || 'Unknown error'}`);
    });
  }, []);

  // keep
  if (fatalError) {
    return <ErrorScreen error={fatalError} onReload={() => window.electron.reloadApp()} />;
  }

  if (isLoadingSession)
    return (
      <div className="flex justify-center items-center py-12">
        <div className="animate-spin rounded-full h-8 w-8 border-t-2 border-b-2 border-textStandard"></div>
      </div>
    );

  return (
    <>
      <ToastContainer
        aria-label="Toast notifications"
        toastClassName={() =>
          `relative min-h-16 mb-4 p-2 rounded-lg
           flex justify-between overflow-hidden cursor-pointer
           text-textProminentInverse bg-bgStandardInverse dark:bg-bgAppInverse
          `
        }
        style={{ width: '380px' }}
        className="mt-6"
        position="top-right"
        autoClose={3000}
        closeOnClick
        pauseOnHover
      />
      {modalVisible && (
        <ConfirmationModal
          isOpen={modalVisible}
          title="Confirm Extension Installation"
          message={modalMessage}
          onConfirm={handleConfirm}
          onCancel={handleCancel}
        />
      )}
      <div className="relative w-screen h-screen overflow-hidden bg-bgApp flex flex-col">
        <div className="titlebar-drag-region" />
        <div>
          {view === 'welcome' &&
            (process.env.ALPHA ? (
              <ProviderSettings onClose={() => setView('chat')} isOnboarding={true} />
            ) : (
              <WelcomeView
                onSubmit={() => {
                  setView('chat');
                }}
              />
            ))}
          {view === 'settings' &&
            (process.env.ALPHA ? (
              <SettingsViewV2
                onClose={() => {
                  setView('chat');
                }}
                setView={setView}
                viewOptions={viewOptions as SettingsViewOptions}
              />
            ) : (
              <SettingsView
                onClose={() => {
                  setView('chat');
                }}
                setView={setView}
                viewOptions={viewOptions as SettingsViewOptions}
              />
            ))}
          {view === 'moreModels' && (
            <MoreModelsView
              onClose={() => {
                setView('settings');
              }}
              setView={setView}
            />
          )}
          {view === 'configureProviders' && (
            <ConfigureProvidersView
              onClose={() => {
                setView('settings');
              }}
            />
          )}
          {view === 'ConfigureProviders' && (
            <ProviderSettings onClose={() => setView('chat')} isOnboarding={false} />
          )}
          {view === 'chat' && !isLoadingSession && (
            <ChatView
              chat={chat}
              setChat={setChat}
              setView={setView}
              setIsGoosehintsModalOpen={setIsGoosehintsModalOpen}
            />
          )}
          {view === 'sessions' && <SessionsView setView={setView} />}
          {view === 'sharedSession' && (
            <SharedSessionView
              session={viewOptions.sessionDetails}
              isLoading={isLoadingSharedSession}
              error={viewOptions.error || sharedSessionError}
              onBack={() => setView('sessions')}
              onRetry={async () => {
                if (viewOptions.shareToken && viewOptions.baseUrl) {
                  setIsLoadingSharedSession(true);
                  try {
                    await openSharedSessionFromDeepLink(
                      `goose://sessions/${viewOptions.shareToken}`,
                      setView,
                      viewOptions.baseUrl
                    );
                  } catch (error) {
                    console.error('Failed to retry loading shared session:', error);
                  } finally {
                    setIsLoadingSharedSession(false);
                  }
                }
              }}
            />
          )}
        </div>
      </div>
      {isGoosehintsModalOpen && (
        <GoosehintsModal
          directory={window.appConfig.get('GOOSE_WORKING_DIR')}
          setIsGoosehintsModalOpen={setIsGoosehintsModalOpen}
        />
      )}
    </>
  );
}<|MERGE_RESOLUTION|>--- conflicted
+++ resolved
@@ -71,17 +71,6 @@
   const { getExtensions, addExtension, read } = useConfig();
   const initAttemptedRef = useRef(false);
 
-  // Utility function to extract the command from the link
-  function extractCommand(link: string): string {
-    const url = new URL(link);
-    const cmd = url.searchParams.get('cmd') || 'Unknown Command';
-    const args = url.searchParams.getAll('arg').map(decodeURIComponent);
-    return `${cmd} ${args.join(' ')}`.trim();
-  }
-
-  // this is all settings v2 stuff
-  // Modified version of the alpha initialization flow for App.tsx
-
   useEffect(() => {
     // Skip if feature flag is not enabled
     if (!process.env.ALPHA) {
@@ -178,13 +167,6 @@
         }
       }
 
-<<<<<<< HEAD
-  const [isGoosehintsModalOpen, setIsGoosehintsModalOpen] = useState(false);
-  const [isLoadingSession, setIsLoadingSession] = useState(false);
-  const [sharedSession, setSharedSession] = useState<SharedSessionDetails | null>(null);
-  const [sharedSessionError, setSharedSessionError] = useState<string | null>(null);
-  const [isLoadingSharedSession, setIsLoadingSharedSession] = useState(false);
-=======
       console.log('Extensions setup complete');
     };
 
@@ -193,7 +175,127 @@
       console.error('Unhandled error in checkRequiredConfig:', error);
       setFatalError(`Config check error: ${error.message || 'Unknown error'}`);
     });
->>>>>>> 49c5ec9b
+
+    setupExtensions().catch((error) => {
+      console.error('Unhandled error in setupExtensions:', error);
+      // Not setting fatal error here since extensions are optional
+    });
+  }, []); // Empty dependency array since we're using initAttemptedRef
+  // Utility function to extract the command from the link
+  function extractCommand(link: string): string {
+    const url = new URL(link);
+    const cmd = url.searchParams.get('cmd') || 'Unknown Command';
+    const args = url.searchParams.getAll('arg').map(decodeURIComponent);
+    return `${cmd} ${args.join(' ')}`.trim();
+  }
+
+  // this is all settings v2 stuff
+  // Modified version of the alpha initialization flow for App.tsx
+
+  useEffect(() => {
+    // Skip if feature flag is not enabled
+    if (!process.env.ALPHA) {
+      return;
+    }
+
+    console.log('Alpha flow initializing...');
+
+    // First quickly check if we have model and provider to set chat view
+    const checkRequiredConfig = async () => {
+      try {
+        console.log('Reading GOOSE_PROVIDER and GOOSE_MODEL from config...');
+        const provider = (await read('GOOSE_PROVIDER', false)) as string;
+        const model = (await read('GOOSE_MODEL', false)) as string;
+
+        if (provider && model) {
+          // We have all needed configuration, set chat view immediately
+          console.log(`Found provider: ${provider}, model: ${model}, setting chat view`);
+          setView('chat');
+
+          // Initialize the system in background
+          initializeSystem(provider, model)
+            .then(() => console.log('System initialization successful'))
+            .catch((error) => {
+              console.error('Error initializing system:', error);
+              setFatalError(`System initialization error: ${error.message || 'Unknown error'}`);
+              setView('welcome');
+            });
+        } else {
+          // Missing configuration, show onboarding
+          console.log('Missing configuration, showing onboarding');
+          if (!provider) console.log('Missing provider');
+          if (!model) console.log('Missing model');
+          setView('welcome');
+        }
+      } catch (error) {
+        console.error('Error checking configuration:', error);
+        setFatalError(`Configuration check error: ${error.message || 'Unknown error'}`);
+        setView('welcome');
+      }
+    };
+
+    // Setup extensions in parallel
+    const setupExtensions = async () => {
+      // Set the ref immediately to prevent duplicate runs
+      initAttemptedRef.current = true;
+
+      let refreshedExtensions: FixedExtensionEntry[] = [];
+      try {
+        // Force refresh extensions from the backend to ensure we have the latest
+        console.log('Getting extensions from backend...');
+        refreshedExtensions = await getExtensions(true);
+        console.log(`Retrieved ${refreshedExtensions.length} extensions`);
+      } catch (error) {
+        console.log('Error getting extensions list');
+        return; // Exit early if we can't get the extensions list
+      }
+
+      // built-in extensions block -- just adds them to config if missing
+      try {
+        console.log('Setting up built-in extensions...');
+
+        if (refreshedExtensions.length === 0) {
+          // If we still have no extensions, this is truly a first-time setup
+          console.log('First-time setup: Adding all built-in extensions...');
+          await initializeBuiltInExtensions(addExtension);
+          console.log('Built-in extensions initialization complete');
+
+          // Refresh the extensions list after initialization
+          refreshedExtensions = await getExtensions(true);
+        } else {
+          // Extensions exist, check for any missing built-ins
+          console.log('Checking for missing built-in extensions...');
+          console.log('Current extensions:', refreshedExtensions);
+          await syncBuiltInExtensions(refreshedExtensions, addExtension);
+          console.log('Built-in extensions sync complete');
+        }
+      } catch (error) {
+        console.error('Error setting up extensions:', error);
+        // We don't set fatal error here since the app might still work without extensions
+      }
+
+      // now try to add to agent
+      console.log('Adding enabled extensions to agent...');
+      for (const extensionEntry of refreshedExtensions) {
+        if (extensionEntry.enabled) {
+          console.log(`Adding extension to agent: ${extensionEntry.name}`);
+          // need to convert to config because that's what the endpoint expects
+          const extensionConfig = extractExtensionConfig(extensionEntry);
+          // will handle toasts and also set failures to enabled = false
+          await addToAgentOnStartup({ addToConfig: addExtension, extensionConfig });
+        } else {
+          console.log(`Skipping disabled extension: ${extensionEntry.name}`);
+        }
+      }
+
+      console.log('Extensions setup complete');
+    };
+
+    // Execute the two flows in parallel for speed
+    checkRequiredConfig().catch((error) => {
+      console.error('Unhandled error in checkRequiredConfig:', error);
+      setFatalError(`Config check error: ${error.message || 'Unknown error'}`);
+    });
 
     setupExtensions().catch((error) => {
       console.error('Unhandled error in setupExtensions:', error);
@@ -207,6 +309,9 @@
 
   const [isGoosehintsModalOpen, setIsGoosehintsModalOpen] = useState(false);
   const [isLoadingSession, setIsLoadingSession] = useState(false);
+  const [sharedSession, setSharedSession] = useState<SharedSessionDetails | null>(null);
+  const [sharedSessionError, setSharedSessionError] = useState<string | null>(null);
+  const [isLoadingSharedSession, setIsLoadingSharedSession] = useState(false);
   const { chat, setChat } = useChat({ setView, setIsLoadingSession });
 
   useEffect(() => {

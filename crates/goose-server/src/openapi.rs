use goose::agents::extension::Envs;
use goose::agents::extension::ToolInfo;
use goose::agents::ExtensionConfig;
use goose::config::permission::PermissionLevel;
use goose::config::ExtensionEntry;
use goose::message::{
    ContextLengthExceeded, FrontendToolRequest, Message, MessageContent, RedactedThinkingContent,
    SummarizationRequested, ThinkingContent, ToolConfirmationRequest, ToolRequest, ToolResponse,
};
use goose::permission::permission_confirmation::PrincipalType;
use goose::providers::base::{ConfigKey, ModelInfo, ProviderMetadata};
use goose::session::info::SessionInfo;
use goose::session::SessionMetadata;
use rmcp::model::AudioContent;
use rmcp::model::RawEmbeddedResource;
use rmcp::model::RawImageContent;
use rmcp::model::RawTextContent;
use rmcp::model::{
<<<<<<< HEAD
    Annotations, EmbeddedResource, ImageContent, ResourceContents, Role, TextContent, Tool,
    ToolAnnotations,
};
use schemars::JsonSchema;
use utoipa::OpenApi;

fn openapi_schema_for<T: JsonSchema>(name: String) -> Vec<(String, serde_json::Value)> {
    let mut schemas: Vec<(String, serde_json::Value)> = vec![];

    let settings = rmcp::schemars::generate::SchemaSettings::openapi3();
    let generator = settings.into_generator();
    let schema = generator.into_root_schema_for::<T>().to_value();
    let schema = schema.as_object().unwrap();
    let mut parent = schema.clone();
    parent.remove("components");
    parent.remove("$schema");

    schemas.push((name, parent.into()));

    for subschema in schema
        .get("components")
        .and_then(|c| c.get("schemas"))
        .and_then(|s| s.as_object())
        .into_iter()
        .flat_map(|o| o.values())
    {
        if let serde_json::Value::Object(obj) = subschema {
            if let Some(title) = obj.get("title").and_then(|t| t.as_str()) {
                schemas.push((title.to_string(), subschema.clone()));
=======
    Annotations, Content, EmbeddedResource, ImageContent, RawEmbeddedResource, RawImageContent,
    RawTextContent, ResourceContents, Role, TextContent, Tool, ToolAnnotations,
};
use utoipa::{OpenApi, ToSchema};

use utoipa::openapi::schema::{
    AdditionalProperties, AnyOfBuilder, ArrayBuilder, ObjectBuilder, OneOfBuilder, Schema,
    SchemaFormat, SchemaType,
};
use utoipa::openapi::{AllOfBuilder, Ref, RefOr};

macro_rules! derive_utoipa {
    ($inner_type:ident as $schema_name:ident) => {
        struct $schema_name {}

        impl<'__s> ToSchema<'__s> for $schema_name {
            fn schema() -> (&'__s str, utoipa::openapi::RefOr<utoipa::openapi::Schema>) {
                let settings = rmcp::schemars::generate::SchemaSettings::openapi3();
                let generator = settings.into_generator();
                let schema = generator.into_root_schema_for::<$inner_type>();
                let schema = convert_schemars_to_utoipa(schema);
                (stringify!($inner_type), schema)
            }

            fn aliases() -> Vec<(&'__s str, utoipa::openapi::schema::Schema)> {
                Vec::new()
>>>>>>> d1e38fba
            }
        }
    }

<<<<<<< HEAD
    schemas
}

trait OpenApiExt {
    fn schemas() -> Vec<(String, serde_json::Value)>;
}

macro_rules! derive_schemas {
    ($inner_type:ident) => {
        impl OpenApiExt for $inner_type {
            fn schemas() -> Vec<(String, serde_json::Value)> {
                openapi_schema_for::<$inner_type>(stringify!($inner_type).to_string())
            }
        }
    };
}

#[derive(Debug, Clone, PartialEq, serde::Serialize, serde::Deserialize, schemars::JsonSchema)]
#[serde(tag = "type", rename_all = "camelCase")]
enum Content {
    Text(RawTextContent),
    Image(RawImageContent),
    Resource(RawEmbeddedResource),
}

derive_schemas!(Role);
derive_schemas!(Content);
derive_schemas!(EmbeddedResource);
derive_schemas!(ImageContent);
derive_schemas!(TextContent);
derive_schemas!(AudioContent);
derive_schemas!(Tool);
derive_schemas!(ToolAnnotations);
derive_schemas!(Annotations);
derive_schemas!(ResourceContents);
derive_schemas!(RawTextContent);
derive_schemas!(RawImageContent);
derive_schemas!(RawEmbeddedResource);
=======
fn convert_schemars_to_utoipa(schema: rmcp::schemars::Schema) -> RefOr<Schema> {
    // For schemars 1.0+, we need to work with the public API
    // The schema is now a wrapper around a JSON Value that can be either an object or bool
    if let Some(true) = schema.as_bool() {
        return RefOr::T(Schema::Object(ObjectBuilder::new().build()));
    }

    if let Some(false) = schema.as_bool() {
        return RefOr::T(Schema::Object(ObjectBuilder::new().build()));
    }

    // For object schemas, we'll need to work with the JSON Value directly
    if let Some(obj) = schema.as_object() {
        return convert_json_object_to_utoipa(obj);
    }

    // Fallback
    RefOr::T(Schema::Object(ObjectBuilder::new().build()))
}

fn convert_json_object_to_utoipa(
    obj: &serde_json::Map<String, serde_json::Value>,
) -> RefOr<Schema> {
    use serde_json::Value;

    // Handle $ref
    if let Some(Value::String(reference)) = obj.get("$ref") {
        return RefOr::Ref(Ref::new(reference.clone()));
    }

    // Handle oneOf, allOf, anyOf
    if let Some(Value::Array(one_of)) = obj.get("oneOf") {
        let mut builder = OneOfBuilder::new();
        for item in one_of {
            if let Ok(schema) = rmcp::schemars::Schema::try_from(item.clone()) {
                builder = builder.item(convert_schemars_to_utoipa(schema));
            }
        }
        return RefOr::T(Schema::OneOf(builder.build()));
    }

    if let Some(Value::Array(all_of)) = obj.get("allOf") {
        let mut builder = AllOfBuilder::new();
        for item in all_of {
            if let Ok(schema) = rmcp::schemars::Schema::try_from(item.clone()) {
                builder = builder.item(convert_schemars_to_utoipa(schema));
            }
        }
        return RefOr::T(Schema::AllOf(builder.build()));
    }

    if let Some(Value::Array(any_of)) = obj.get("anyOf") {
        let mut builder = AnyOfBuilder::new();
        for item in any_of {
            if let Ok(schema) = rmcp::schemars::Schema::try_from(item.clone()) {
                builder = builder.item(convert_schemars_to_utoipa(schema));
            }
        }
        return RefOr::T(Schema::AnyOf(builder.build()));
    }

    // Handle type-based schemas
    match obj.get("type") {
        Some(Value::String(type_str)) => convert_typed_schema(type_str, obj),
        Some(Value::Array(types)) => {
            // Multiple types - use AnyOf
            let mut builder = AnyOfBuilder::new();
            for type_val in types {
                if let Value::String(type_str) = type_val {
                    builder = builder.item(convert_typed_schema(type_str, obj));
                }
            }
            RefOr::T(Schema::AnyOf(builder.build()))
        }
        None => RefOr::T(Schema::Object(ObjectBuilder::new().build())),
        _ => RefOr::T(Schema::Object(ObjectBuilder::new().build())), // Handle other value types
    }
}

fn convert_typed_schema(
    type_str: &str,
    obj: &serde_json::Map<String, serde_json::Value>,
) -> RefOr<Schema> {
    use serde_json::Value;

    match type_str {
        "object" => {
            let mut object_builder = ObjectBuilder::new();

            // Add properties
            if let Some(Value::Object(properties)) = obj.get("properties") {
                for (name, prop_value) in properties {
                    if let Ok(prop_schema) = rmcp::schemars::Schema::try_from(prop_value.clone()) {
                        let prop = convert_schemars_to_utoipa(prop_schema);
                        object_builder = object_builder.property(name, prop);
                    }
                }
            }

            // Add required fields
            if let Some(Value::Array(required)) = obj.get("required") {
                for req in required {
                    if let Value::String(field_name) = req {
                        object_builder = object_builder.required(field_name);
                    }
                }
            }

            // Handle additional properties
            if let Some(additional) = obj.get("additionalProperties") {
                match additional {
                    Value::Bool(false) => {
                        object_builder = object_builder
                            .additional_properties(Some(AdditionalProperties::FreeForm(false)));
                    }
                    Value::Bool(true) => {
                        object_builder = object_builder
                            .additional_properties(Some(AdditionalProperties::FreeForm(true)));
                    }
                    _ => {
                        if let Ok(schema) = rmcp::schemars::Schema::try_from(additional.clone()) {
                            let schema = convert_schemars_to_utoipa(schema);
                            object_builder = object_builder
                                .additional_properties(Some(AdditionalProperties::RefOr(schema)));
                        }
                    }
                }
            }

            RefOr::T(Schema::Object(object_builder.build()))
        }
        "array" => {
            let mut array_builder = ArrayBuilder::new();

            // Add items schema
            if let Some(items) = obj.get("items") {
                match items {
                    Value::Object(_) | Value::Bool(_) => {
                        if let Ok(item_schema) = rmcp::schemars::Schema::try_from(items.clone()) {
                            let item_schema = convert_schemars_to_utoipa(item_schema);
                            array_builder = array_builder.items(item_schema);
                        }
                    }
                    Value::Array(item_schemas) => {
                        // Multiple item types - use AnyOf
                        let mut any_of = AnyOfBuilder::new();
                        for item in item_schemas {
                            if let Ok(schema) = rmcp::schemars::Schema::try_from(item.clone()) {
                                any_of = any_of.item(convert_schemars_to_utoipa(schema));
                            }
                        }
                        let any_of_schema = RefOr::T(Schema::AnyOf(any_of.build()));
                        array_builder = array_builder.items(any_of_schema);
                    }
                    _ => {}
                }
            }

            // Add constraints
            if let Some(Value::Number(min_items)) = obj.get("minItems") {
                if let Some(min) = min_items.as_u64() {
                    array_builder = array_builder.min_items(Some(min as usize));
                }
            }
            if let Some(Value::Number(max_items)) = obj.get("maxItems") {
                if let Some(max) = max_items.as_u64() {
                    array_builder = array_builder.max_items(Some(max as usize));
                }
            }

            RefOr::T(Schema::Array(array_builder.build()))
        }
        "string" => {
            let mut object_builder = ObjectBuilder::new().schema_type(SchemaType::String);

            if let Some(Value::Number(min_length)) = obj.get("minLength") {
                if let Some(min) = min_length.as_u64() {
                    object_builder = object_builder.min_length(Some(min as usize));
                }
            }
            if let Some(Value::Number(max_length)) = obj.get("maxLength") {
                if let Some(max) = max_length.as_u64() {
                    object_builder = object_builder.max_length(Some(max as usize));
                }
            }
            if let Some(Value::String(pattern)) = obj.get("pattern") {
                object_builder = object_builder.pattern(Some(pattern.clone()));
            }
            if let Some(Value::String(format)) = obj.get("format") {
                object_builder = object_builder.format(Some(SchemaFormat::Custom(format.clone())));
            }

            RefOr::T(Schema::Object(object_builder.build()))
        }
        "number" => {
            let mut object_builder = ObjectBuilder::new().schema_type(SchemaType::Number);

            if let Some(Value::Number(minimum)) = obj.get("minimum") {
                if let Some(min) = minimum.as_f64() {
                    object_builder = object_builder.minimum(Some(min));
                }
            }
            if let Some(Value::Number(maximum)) = obj.get("maximum") {
                if let Some(max) = maximum.as_f64() {
                    object_builder = object_builder.maximum(Some(max));
                }
            }
            if let Some(Value::Number(exclusive_minimum)) = obj.get("exclusiveMinimum") {
                if let Some(min) = exclusive_minimum.as_f64() {
                    object_builder = object_builder.exclusive_minimum(Some(min));
                }
            }
            if let Some(Value::Number(exclusive_maximum)) = obj.get("exclusiveMaximum") {
                if let Some(max) = exclusive_maximum.as_f64() {
                    object_builder = object_builder.exclusive_maximum(Some(max));
                }
            }
            if let Some(Value::Number(multiple_of)) = obj.get("multipleOf") {
                if let Some(mult) = multiple_of.as_f64() {
                    object_builder = object_builder.multiple_of(Some(mult));
                }
            }

            RefOr::T(Schema::Object(object_builder.build()))
        }
        "integer" => {
            let mut object_builder = ObjectBuilder::new().schema_type(SchemaType::Integer);

            if let Some(Value::Number(minimum)) = obj.get("minimum") {
                if let Some(min) = minimum.as_f64() {
                    object_builder = object_builder.minimum(Some(min));
                }
            }
            if let Some(Value::Number(maximum)) = obj.get("maximum") {
                if let Some(max) = maximum.as_f64() {
                    object_builder = object_builder.maximum(Some(max));
                }
            }
            if let Some(Value::Number(exclusive_minimum)) = obj.get("exclusiveMinimum") {
                if let Some(min) = exclusive_minimum.as_f64() {
                    object_builder = object_builder.exclusive_minimum(Some(min));
                }
            }
            if let Some(Value::Number(exclusive_maximum)) = obj.get("exclusiveMaximum") {
                if let Some(max) = exclusive_maximum.as_f64() {
                    object_builder = object_builder.exclusive_maximum(Some(max));
                }
            }
            if let Some(Value::Number(multiple_of)) = obj.get("multipleOf") {
                if let Some(mult) = multiple_of.as_f64() {
                    object_builder = object_builder.multiple_of(Some(mult));
                }
            }

            RefOr::T(Schema::Object(object_builder.build()))
        }
        "boolean" => RefOr::T(Schema::Object(
            ObjectBuilder::new()
                .schema_type(SchemaType::Boolean)
                .build(),
        )),
        "null" => RefOr::T(Schema::Object(
            ObjectBuilder::new().schema_type(SchemaType::String).build(),
        )),
        _ => RefOr::T(Schema::Object(ObjectBuilder::new().build())),
    }
}

derive_utoipa!(Role as RoleSchema);
derive_utoipa!(Content as ContentSchema);
derive_utoipa!(EmbeddedResource as EmbeddedResourceSchema);
derive_utoipa!(ImageContent as ImageContentSchema);
derive_utoipa!(TextContent as TextContentSchema);
derive_utoipa!(RawTextContent as RawTextContentSchema);
derive_utoipa!(RawImageContent as RawImageContentSchema);
derive_utoipa!(RawEmbeddedResource as RawEmbeddedResourceSchema);
derive_utoipa!(Tool as ToolSchema);
derive_utoipa!(ToolAnnotations as ToolAnnotationsSchema);
derive_utoipa!(Annotations as AnnotationsSchema);
derive_utoipa!(ResourceContents as ResourceContentsSchema);
>>>>>>> d1e38fba

// Create a manual schema for the generic Annotated type
// We manually define this to avoid circular references from RawContent::Audio(AudioContent)
// where AudioContent = Annotated<RawAudioContent>
struct AnnotatedSchema {}

impl<'__s> ToSchema<'__s> for AnnotatedSchema {
    fn schema() -> (&'__s str, utoipa::openapi::RefOr<utoipa::openapi::Schema>) {
        // Create a oneOf schema with only the variants we actually use in the API
        // This avoids the circular reference from RawContent::Audio(AudioContent)
        let schema = Schema::OneOf(
            OneOfBuilder::new()
                .item(RefOr::Ref(Ref::new("#/components/schemas/RawTextContent")))
                .item(RefOr::Ref(Ref::new("#/components/schemas/RawImageContent")))
                .item(RefOr::Ref(Ref::new(
                    "#/components/schemas/RawEmbeddedResource",
                )))
                .build(),
        );
        ("Annotated", RefOr::T(schema))
    }

    fn aliases() -> Vec<(&'__s str, utoipa::openapi::schema::Schema)> {
        Vec::new()
    }
}

#[allow(dead_code)] // Used by utoipa for OpenAPI generation
#[derive(OpenApi)]
#[openapi(
    paths(
        super::routes::config_management::backup_config,
        super::routes::config_management::recover_config,
        super::routes::config_management::validate_config,
        super::routes::config_management::init_config,
        super::routes::config_management::upsert_config,
        super::routes::config_management::remove_config,
        super::routes::config_management::read_config,
        super::routes::config_management::add_extension,
        super::routes::config_management::remove_extension,
        super::routes::config_management::get_extensions,
        super::routes::config_management::read_all_config,
        super::routes::config_management::providers,
        super::routes::config_management::upsert_permissions,
        super::routes::agent::get_tools,
        super::routes::agent::add_sub_recipes,
        super::routes::reply::confirm_permission,
        super::routes::context::manage_context,
        super::routes::session::list_sessions,
        super::routes::session::get_session_history,
        super::routes::schedule::create_schedule,
        super::routes::schedule::list_schedules,
        super::routes::schedule::delete_schedule,
        super::routes::schedule::update_schedule,
        super::routes::schedule::run_now_handler,
        super::routes::schedule::pause_schedule,
        super::routes::schedule::unpause_schedule,
        super::routes::schedule::kill_running_job,
        super::routes::schedule::inspect_running_job,
        super::routes::schedule::sessions_handler,
        super::routes::recipe::create_recipe,
        super::routes::recipe::encode_recipe,
        super::routes::recipe::decode_recipe
    ),
    components(schemas(
        super::routes::config_management::UpsertConfigQuery,
        super::routes::config_management::ConfigKeyQuery,
        super::routes::config_management::ConfigResponse,
        super::routes::config_management::ProvidersResponse,
        super::routes::config_management::ProviderDetails,
        super::routes::config_management::ExtensionResponse,
        super::routes::config_management::ExtensionQuery,
        super::routes::config_management::ToolPermission,
        super::routes::config_management::UpsertPermissionsQuery,
        super::routes::reply::PermissionConfirmationRequest,
        super::routes::context::ContextManageRequest,
        super::routes::context::ContextManageResponse,
        super::routes::session::SessionListResponse,
        super::routes::session::SessionHistoryResponse,
        Message,
        MessageContent,
<<<<<<< HEAD
=======
        ContentSchema,
        EmbeddedResourceSchema,
        ImageContentSchema,
        AnnotationsSchema,
        TextContentSchema,
        RawTextContentSchema,
        RawImageContentSchema,
        RawEmbeddedResourceSchema,
        AnnotatedSchema,
>>>>>>> d1e38fba
        ToolResponse,
        ToolRequest,
        ToolConfirmationRequest,
        ThinkingContent,
        RedactedThinkingContent,
        FrontendToolRequest,
        ContextLengthExceeded,
        SummarizationRequested,
        ProviderMetadata,
        ExtensionEntry,
        ExtensionConfig,
        ConfigKey,
        Envs,
        ToolInfo,
        PermissionLevel,
        PrincipalType,
        ModelInfo,
        SessionInfo,
        SessionMetadata,
        super::routes::schedule::CreateScheduleRequest,
        super::routes::schedule::UpdateScheduleRequest,
        super::routes::schedule::KillJobResponse,
        super::routes::schedule::InspectJobResponse,
        goose::scheduler::ScheduledJob,
        super::routes::schedule::RunNowResponse,
        super::routes::schedule::ListSchedulesResponse,
        super::routes::schedule::SessionsQuery,
        super::routes::schedule::SessionDisplayInfo,
        super::routes::recipe::CreateRecipeRequest,
        super::routes::recipe::AuthorRequest,
        super::routes::recipe::CreateRecipeResponse,
        super::routes::recipe::EncodeRecipeRequest,
        super::routes::recipe::EncodeRecipeResponse,
        super::routes::recipe::DecodeRecipeRequest,
        super::routes::recipe::DecodeRecipeResponse,
        goose::recipe::Recipe,
        goose::recipe::Author,
        goose::recipe::Settings,
        goose::recipe::RecipeParameter,
        goose::recipe::RecipeParameterInputType,
        goose::recipe::RecipeParameterRequirement,
        goose::recipe::Response,
        goose::recipe::SubRecipe,
        goose::agents::types::RetryConfig,
        goose::agents::types::SuccessCheck,
        super::routes::agent::AddSubRecipesRequest,
        super::routes::agent::AddSubRecipesResponse,
    ))
)]
pub struct ApiDoc;

macro_rules! insert_schemas {
    ($schema_type:ident, $schemas_map:ident) => {
        for (name, schema) in $schema_type::schemas() {
            $schemas_map.insert(name, schema);
        }
    };
}

#[allow(dead_code)] // Used by generate_schema binary
pub fn generate_schema() -> String {
    let api_doc = ApiDoc::openapi();
    let mut api_doc_value = serde_json::to_value(&api_doc).unwrap();
    if let Some(schemas) = api_doc_value["components"]["schemas"].as_object_mut() {
        insert_schemas!(Content, schemas);
        insert_schemas!(EmbeddedResource, schemas);
        insert_schemas!(ImageContent, schemas);
        insert_schemas!(Annotations, schemas);
        insert_schemas!(TextContent, schemas);
        insert_schemas!(ResourceContents, schemas);
        insert_schemas!(Role, schemas);
        insert_schemas!(Tool, schemas);
        insert_schemas!(ToolAnnotations, schemas);
        insert_schemas!(RawTextContent, schemas);
        insert_schemas!(RawImageContent, schemas);
        insert_schemas!(RawEmbeddedResource, schemas);
        insert_schemas!(AudioContent, schemas);
    }
    serde_json::to_string_pretty(&api_doc_value).unwrap()
}<|MERGE_RESOLUTION|>--- conflicted
+++ resolved
@@ -11,42 +11,7 @@
 use goose::providers::base::{ConfigKey, ModelInfo, ProviderMetadata};
 use goose::session::info::SessionInfo;
 use goose::session::SessionMetadata;
-use rmcp::model::AudioContent;
-use rmcp::model::RawEmbeddedResource;
-use rmcp::model::RawImageContent;
-use rmcp::model::RawTextContent;
 use rmcp::model::{
-<<<<<<< HEAD
-    Annotations, EmbeddedResource, ImageContent, ResourceContents, Role, TextContent, Tool,
-    ToolAnnotations,
-};
-use schemars::JsonSchema;
-use utoipa::OpenApi;
-
-fn openapi_schema_for<T: JsonSchema>(name: String) -> Vec<(String, serde_json::Value)> {
-    let mut schemas: Vec<(String, serde_json::Value)> = vec![];
-
-    let settings = rmcp::schemars::generate::SchemaSettings::openapi3();
-    let generator = settings.into_generator();
-    let schema = generator.into_root_schema_for::<T>().to_value();
-    let schema = schema.as_object().unwrap();
-    let mut parent = schema.clone();
-    parent.remove("components");
-    parent.remove("$schema");
-
-    schemas.push((name, parent.into()));
-
-    for subschema in schema
-        .get("components")
-        .and_then(|c| c.get("schemas"))
-        .and_then(|s| s.as_object())
-        .into_iter()
-        .flat_map(|o| o.values())
-    {
-        if let serde_json::Value::Object(obj) = subschema {
-            if let Some(title) = obj.get("title").and_then(|t| t.as_str()) {
-                schemas.push((title.to_string(), subschema.clone()));
-=======
     Annotations, Content, EmbeddedResource, ImageContent, RawEmbeddedResource, RawImageContent,
     RawTextContent, ResourceContents, Role, TextContent, Tool, ToolAnnotations,
 };
@@ -73,51 +38,11 @@
 
             fn aliases() -> Vec<(&'__s str, utoipa::openapi::schema::Schema)> {
                 Vec::new()
->>>>>>> d1e38fba
-            }
-        }
-    }
-
-<<<<<<< HEAD
-    schemas
-}
-
-trait OpenApiExt {
-    fn schemas() -> Vec<(String, serde_json::Value)>;
-}
-
-macro_rules! derive_schemas {
-    ($inner_type:ident) => {
-        impl OpenApiExt for $inner_type {
-            fn schemas() -> Vec<(String, serde_json::Value)> {
-                openapi_schema_for::<$inner_type>(stringify!($inner_type).to_string())
             }
         }
     };
 }
 
-#[derive(Debug, Clone, PartialEq, serde::Serialize, serde::Deserialize, schemars::JsonSchema)]
-#[serde(tag = "type", rename_all = "camelCase")]
-enum Content {
-    Text(RawTextContent),
-    Image(RawImageContent),
-    Resource(RawEmbeddedResource),
-}
-
-derive_schemas!(Role);
-derive_schemas!(Content);
-derive_schemas!(EmbeddedResource);
-derive_schemas!(ImageContent);
-derive_schemas!(TextContent);
-derive_schemas!(AudioContent);
-derive_schemas!(Tool);
-derive_schemas!(ToolAnnotations);
-derive_schemas!(Annotations);
-derive_schemas!(ResourceContents);
-derive_schemas!(RawTextContent);
-derive_schemas!(RawImageContent);
-derive_schemas!(RawEmbeddedResource);
-=======
 fn convert_schemars_to_utoipa(schema: rmcp::schemars::Schema) -> RefOr<Schema> {
     // For schemars 1.0+, we need to work with the public API
     // The schema is now a wrapper around a JSON Value that can be either an object or bool
@@ -398,7 +323,6 @@
 derive_utoipa!(ToolAnnotations as ToolAnnotationsSchema);
 derive_utoipa!(Annotations as AnnotationsSchema);
 derive_utoipa!(ResourceContents as ResourceContentsSchema);
->>>>>>> d1e38fba
 
 // Create a manual schema for the generic Annotated type
 // We manually define this to avoid circular references from RawContent::Audio(AudioContent)
@@ -480,8 +404,6 @@
         super::routes::session::SessionHistoryResponse,
         Message,
         MessageContent,
-<<<<<<< HEAD
-=======
         ContentSchema,
         EmbeddedResourceSchema,
         ImageContentSchema,
@@ -491,20 +413,23 @@
         RawImageContentSchema,
         RawEmbeddedResourceSchema,
         AnnotatedSchema,
->>>>>>> d1e38fba
         ToolResponse,
         ToolRequest,
         ToolConfirmationRequest,
         ThinkingContent,
         RedactedThinkingContent,
         FrontendToolRequest,
+        ResourceContentsSchema,
         ContextLengthExceeded,
         SummarizationRequested,
+        RoleSchema,
         ProviderMetadata,
         ExtensionEntry,
         ExtensionConfig,
         ConfigKey,
         Envs,
+        ToolSchema,
+        ToolAnnotationsSchema,
         ToolInfo,
         PermissionLevel,
         PrincipalType,
@@ -543,32 +468,8 @@
 )]
 pub struct ApiDoc;
 
-macro_rules! insert_schemas {
-    ($schema_type:ident, $schemas_map:ident) => {
-        for (name, schema) in $schema_type::schemas() {
-            $schemas_map.insert(name, schema);
-        }
-    };
-}
-
 #[allow(dead_code)] // Used by generate_schema binary
 pub fn generate_schema() -> String {
     let api_doc = ApiDoc::openapi();
-    let mut api_doc_value = serde_json::to_value(&api_doc).unwrap();
-    if let Some(schemas) = api_doc_value["components"]["schemas"].as_object_mut() {
-        insert_schemas!(Content, schemas);
-        insert_schemas!(EmbeddedResource, schemas);
-        insert_schemas!(ImageContent, schemas);
-        insert_schemas!(Annotations, schemas);
-        insert_schemas!(TextContent, schemas);
-        insert_schemas!(ResourceContents, schemas);
-        insert_schemas!(Role, schemas);
-        insert_schemas!(Tool, schemas);
-        insert_schemas!(ToolAnnotations, schemas);
-        insert_schemas!(RawTextContent, schemas);
-        insert_schemas!(RawImageContent, schemas);
-        insert_schemas!(RawEmbeddedResource, schemas);
-        insert_schemas!(AudioContent, schemas);
-    }
-    serde_json::to_string_pretty(&api_doc_value).unwrap()
+    serde_json::to_string_pretty(&api_doc).unwrap()
 }